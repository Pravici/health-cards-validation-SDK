--- conflicted
+++ resolved
@@ -1,8 +1,5 @@
 #!/usr/bin/env node
-<<<<<<< HEAD
-=======
-
->>>>>>> d571e3ba
+
 // Copyright (c) Microsoft Corporation.
 // Licensed under the MIT license.
 
