// Copyright (c) Microsoft Corporation.
// Licensed under the MIT license.

import Log from './logger';
import { shcKeyValidator } from './shcKeyValidator';
import { FileInfo } from './file';
import { ErrorCode } from './error';
import * as healthCard from './healthCard';
import * as jws from './jws-compact';
import * as jwsPayload from './jws-payload';
import * as fhirBundle from './fhirBundle';
import * as qr from './qr';





/** Validate the issuer key */
export async function validateKey(key: Buffer, log: Log): Promise<void> {

    log.debug('Validating key : ' + key.toString('utf-8'));

    const keyValidator = new shcKeyValidator();

    return keyValidator
        .verifyHealthCardIssuerKey(key)
        .then(() => { return Promise.resolve(); })
        .catch(err => {
            log.error("Error validating issuer key : " + (err as Error).message);
            return Promise.reject();
        });
}


export type ValidationType = "qr" | "qrnumeric" | "healthcard" | "jws" | "jwspayload" | "fhirbundle" | "jwkset";


export class ValidationResult {
    constructor(
        public  result : HealthCard | JWS | JWSPayload | FhirBundle | undefined,
        public log : Log
    ) {}
}


/** Validates SMART Health Card */
<<<<<<< HEAD
export async function validateCard(fileData: FileInfo, type: ValidationType): Promise<ValidationResult> {
=======
export async function validateCard(fileData: FileInfo[], type: ValidationType): Promise<OutputTree> {
>>>>>>> fa6759af

    let result: ValidationResult;

    switch (type.toLocaleLowerCase()) {

<<<<<<< HEAD
        case "qr":
            result = await qr.validate(fileData);
            break;
=======
    // TODO (ljoy): qr and qrnumeric shouldn't be interchangeable
    case "qr":
        output = await qr.validate(fileData);
        break;
>>>>>>> fa6759af

        case "qrnumeric":
            result = await qr.validate(fileData);
            break;

<<<<<<< HEAD
        case "healthcard":
            result = await healthCard.validate(fileData.buffer.toString());
            if (fileData.ext !== '.smart-health-card') {
                result.log.warn("Invalid file extenion. Should be .smart-health-card.", ErrorCode.INVALID_FILE_EXTENSION);
            }
            break;

        case "jws":
            result = await jws.validate(fileData.buffer.toString());
            break;

        case "jwspayload":
            result = jwsPayload.validate(fileData.buffer.toString());
            break;

        case "fhirbundle":
            result = fhirBundle.validate(fileData.buffer.toString());
            break;
=======
    case "healthcard":
        output = await healthCard.validate(fileData[0].buffer.toString());
        if (fileData[0].ext !== '.smart-health-card') {
            output.warn("Invalid file extenion. Should be .smart-health-card.", ErrorCode.INVALID_FILE_EXTENSION);
        }
        break;

    case "jws":
        output = await jws.validate(fileData[0].buffer.toString());
        break;

    case "jwspayload":
        output = jwsPayload.validate(fileData[0].buffer.toString());
        break;

    case "fhirbundle":
        output = fhirBundle.validate(fileData[0].buffer.toString());
        break;
>>>>>>> fa6759af

        default:
            return Promise.reject("Invalid type : " + type);
    }

    return result;
}<|MERGE_RESOLUTION|>--- conflicted
+++ resolved
@@ -37,77 +37,45 @@
 
 export class ValidationResult {
     constructor(
-        public  result : HealthCard | JWS | JWSPayload | FhirBundle | undefined,
-        public log : Log
-    ) {}
+        public result: HealthCard | JWS | JWSPayload | FhirBundle | undefined,
+        public log: Log
+    ) { }
 }
 
 
 /** Validates SMART Health Card */
-<<<<<<< HEAD
-export async function validateCard(fileData: FileInfo, type: ValidationType): Promise<ValidationResult> {
-=======
-export async function validateCard(fileData: FileInfo[], type: ValidationType): Promise<OutputTree> {
->>>>>>> fa6759af
+export async function validateCard(fileData: FileInfo[], type: ValidationType): Promise<ValidationResult> {
 
     let result: ValidationResult;
 
     switch (type.toLocaleLowerCase()) {
 
-<<<<<<< HEAD
         case "qr":
             result = await qr.validate(fileData);
             break;
-=======
-    // TODO (ljoy): qr and qrnumeric shouldn't be interchangeable
-    case "qr":
-        output = await qr.validate(fileData);
-        break;
->>>>>>> fa6759af
 
         case "qrnumeric":
             result = await qr.validate(fileData);
             break;
 
-<<<<<<< HEAD
         case "healthcard":
-            result = await healthCard.validate(fileData.buffer.toString());
-            if (fileData.ext !== '.smart-health-card') {
+            result = await healthCard.validate(fileData[0].buffer.toString());
+            if (fileData[0].ext !== '.smart-health-card') {
                 result.log.warn("Invalid file extenion. Should be .smart-health-card.", ErrorCode.INVALID_FILE_EXTENSION);
             }
             break;
 
         case "jws":
-            result = await jws.validate(fileData.buffer.toString());
+            result = await jws.validate(fileData[0].buffer.toString());
             break;
 
         case "jwspayload":
-            result = jwsPayload.validate(fileData.buffer.toString());
+            result = jwsPayload.validate(fileData[0].buffer.toString());
             break;
 
         case "fhirbundle":
-            result = fhirBundle.validate(fileData.buffer.toString());
+            result = fhirBundle.validate(fileData[0].buffer.toString());
             break;
-=======
-    case "healthcard":
-        output = await healthCard.validate(fileData[0].buffer.toString());
-        if (fileData[0].ext !== '.smart-health-card') {
-            output.warn("Invalid file extenion. Should be .smart-health-card.", ErrorCode.INVALID_FILE_EXTENSION);
-        }
-        break;
-
-    case "jws":
-        output = await jws.validate(fileData[0].buffer.toString());
-        break;
-
-    case "jwspayload":
-        output = jwsPayload.validate(fileData[0].buffer.toString());
-        break;
-
-    case "fhirbundle":
-        output = fhirBundle.validate(fileData[0].buffer.toString());
-        break;
->>>>>>> fa6759af
 
         default:
             return Promise.reject("Invalid type : " + type);
